import sys

from langchain_core.messages import HumanMessage
from langchain_litellm import ChatLiteLLM

<<<<<<< HEAD
from ursa.agents import ExecutionAgent, LiteratureAgent
=======
from oppenai.agents import ExecutionAgent, ResearchAgent
>>>>>>> 78fd05a2


def main(mode: str):
    """Run a simple example of an agent."""
    try:
        # Define a simple problem
        problem = """ 
        "Optimize the six-hump camel function. 
            Start by evaluating that function at 10 locations.
            Then utilize Bayesian optimization to build a surrogate model and sequentially select points until the function is optimized. 
            Execute the code, carry out the optimization and report the results.
        """

        model = ChatLiteLLM(
            model="openai/o3-mini"
            if mode == "prod"
            else "ollama_chat/llama3.1:8b",
            max_tokens=50000,
            max_retries=2,
        )

        init = {"messages": [HumanMessage(content=problem)]}

        executor = ExecutionAgent(llm=model)
        literature_agent = ResearchAgent(llm=model)

        execution_results = executor.action.invoke(init)

        execution_results = execution_results["messages"][-1].content

        start_string = (
            'Here is the summary of results from a calculation: \n"'
            + execution_results
        )
        start_string = (
            start_string
            + '"\n Use web search to see if this is reasonable.'
        )

        final_results = literature_agent.action.invoke(
            {"messages": [HumanMessage(content=start_string)]}
        )

        for x in final_results["messages"]:
            print(x.content)

        return final_results["messages"][-1].content

    except Exception as e:
        print(f"Error in example: {str(e)}")
        import traceback

        traceback.print_exc()
        return {"error": str(e)}


if __name__ == "__main__":
    mode = "dev" if sys.argv[-1] == "dev" else "prod"
    main(mode=mode)  # dev or prod<|MERGE_RESOLUTION|>--- conflicted
+++ resolved
@@ -3,11 +3,8 @@
 from langchain_core.messages import HumanMessage
 from langchain_litellm import ChatLiteLLM
 
-<<<<<<< HEAD
-from ursa.agents import ExecutionAgent, LiteratureAgent
-=======
-from oppenai.agents import ExecutionAgent, ResearchAgent
->>>>>>> 78fd05a2
+from ursa.agents import ExecutionAgent, ResearchAgent
+
 
 
 def main(mode: str):
